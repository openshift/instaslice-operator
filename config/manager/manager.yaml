apiVersion: v1
kind: Namespace
metadata:
  labels:
    control-plane: controller-manager
    app.kubernetes.io/name: namespace
    app.kubernetes.io/instance: system
    app.kubernetes.io/component: manager
    app.kubernetes.io/created-by: instaslicev2
    app.kubernetes.io/part-of: instaslicev2
    app.kubernetes.io/managed-by: kustomize
  name: system
---
apiVersion: apps/v1
kind: Deployment
metadata:
  name: controller-manager
  namespace: system
  labels:
    control-plane: controller-manager
    app.kubernetes.io/name: deployment
    app.kubernetes.io/instance: controller-manager
    app.kubernetes.io/component: manager
    app.kubernetes.io/created-by: instaslicev2
    app.kubernetes.io/part-of: instaslicev2
    app.kubernetes.io/managed-by: kustomize
spec:
  selector:
    matchLabels:
      control-plane: controller-manager
  replicas: 1
  template:
    metadata:
      annotations:
        kubectl.kubernetes.io/default-container: manager
      labels:
        control-plane: controller-manager
    spec:
      # TODO(user): Uncomment the following code to configure the nodeAffinity expression
      # according to the platforms which are supported by your solution.
      # It is considered best practice to support multiple architectures. You can
      # build your manager image using the makefile target docker-buildx.
      # affinity:
      #   nodeAffinity:
      #     requiredDuringSchedulingIgnoredDuringExecution:
      #       nodeSelectorTerms:
      #         - matchExpressions:
      #           - key: kubernetes.io/arch
      #             operator: In
      #             values:
      #               - amd64
      #               - arm64
      #               - ppc64le
      #               - s390x
      #           - key: kubernetes.io/os
      #             operator: In
      #             values:
      #               - linux
      securityContext:
        runAsNonRoot: false
        # TODO(user): For common cases that do not require escalating privileges
        # it is recommended to ensure that all your Pods/Containers are restrictive.
        # More info: https://kubernetes.io/docs/concepts/security/pod-security-standards/#restricted
        # Please uncomment the following code if your project does NOT have to work on old Kubernetes
        # versions < 1.19 or on vendors versions which do NOT support this field by default (i.e. Openshift < 4.11 ).
        # seccompProfile:
        #   type: RuntimeDefault
      containers:
      - command:
        - /manager
        args:
        - --leader-elect
<<<<<<< HEAD
        image: quay.io/amalvank/instaslicev2-controller-dev:latest
        ports:
        - containerPort: 8080
        #imagePullPolicy: IfNotPresent
=======
        image: controller:latest
        imagePullPolicy: IfNotPresent
>>>>>>> 6a136cf1
        name: manager
        securityContext:
          allowPrivilegeEscalation: true
          privileged: true
          capabilities:
            drop:
            - "ALL"
        livenessProbe:
          httpGet:
            path: /healthz
            port: 8081
          initialDelaySeconds: 15
          periodSeconds: 20
        readinessProbe:
          httpGet:
            path: /readyz
            port: 8081
          initialDelaySeconds: 5
          periodSeconds: 10
        # TODO(user): Configure the resources accordingly based on the project requirements.
        # More info: https://kubernetes.io/docs/concepts/configuration/manage-resources-containers/
        # resources:
        #   limits:
        #     cpu: 500m
        #     memory: 128Mi
        #   requests:
        #     cpu: 10m
        #     memory: 64Mi
      serviceAccountName: controller-manager
      terminationGracePeriodSeconds: 10
---
apiVersion: apps/v1
kind: DaemonSet
metadata:
  name: controller-daemonset
  namespace: system
  labels:
    app: controller-daemonset
spec:
  selector:
    matchLabels:
      app: controller-daemonset
  template:
    metadata:
      annotations:
        kubectl.kubernetes.io/default-container: daemonset
      labels:
        app: controller-daemonset
    spec:
      securityContext:
        runAsNonRoot: false
      containers:
      - command:
        - /daemonset
        args:
        - --leader-elect
        name: daemonset
<<<<<<< HEAD
        image: quay.io/amalvank/instaslicev2-daemonset-dev:latest
        #imagePullPolicy: IfNotPresent
=======
        image: daemonset:latest
        imagePullPolicy: IfNotPresent
>>>>>>> 6a136cf1
        securityContext:
          allowPrivilegeEscalation: true
          privileged: true
          capabilities:
            add:
            - "ALL"
        resources:
          limits:
            cpu: 500m
            memory: 128Mi
          requests:
            cpu: 10m
            memory: 64Mi
        env:
          - name: NODE_NAME
            valueFrom:
              fieldRef:
                fieldPath: spec.nodeName
          - name: NVIDIA_MIG_CONFIG_DEVICES
            value: all
      serviceAccountName: controller-manager
      terminationGracePeriodSeconds: 10<|MERGE_RESOLUTION|>--- conflicted
+++ resolved
@@ -70,15 +70,8 @@
         - /manager
         args:
         - --leader-elect
-<<<<<<< HEAD
-        image: quay.io/amalvank/instaslicev2-controller-dev:latest
-        ports:
-        - containerPort: 8080
-        #imagePullPolicy: IfNotPresent
-=======
-        image: controller:latest
+        image: quay.io/amalvank/instaslicev2-controller:latest
         imagePullPolicy: IfNotPresent
->>>>>>> 6a136cf1
         name: manager
         securityContext:
           allowPrivilegeEscalation: true
@@ -136,13 +129,8 @@
         args:
         - --leader-elect
         name: daemonset
-<<<<<<< HEAD
-        image: quay.io/amalvank/instaslicev2-daemonset-dev:latest
-        #imagePullPolicy: IfNotPresent
-=======
-        image: daemonset:latest
+        image: quay.io/amalvank/instaslicev2-controller:latest
         imagePullPolicy: IfNotPresent
->>>>>>> 6a136cf1
         securityContext:
           allowPrivilegeEscalation: true
           privileged: true
