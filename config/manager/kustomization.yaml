--- conflicted
+++ resolved
@@ -4,12 +4,8 @@
 kind: Kustomization
 images:
 - name: controller
-<<<<<<< HEAD
-  newName: quay.io/amalvank/instaslicev2-controller-dev
-=======
   newName: quay.io/amalvank/instaslicev2-controller
   newTag: latest
 - name: daemonset
-  newName: quay.io/amalvank/instaslicev2-daemonset
->>>>>>> 6a136cf1
+  newName: quay.io/amalvank/instaslicev2-daemonset-dev
   newTag: latest