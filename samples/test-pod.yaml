apiVersion: v1
kind: Pod
metadata:
  name: cuda-vectoradd-1
spec:
  restartPolicy: OnFailure
  containers:
  - name: cuda-vectoradd-1
    image: "quay.io/tardieu/vectoradd:0.1.0"
    resources:
      limits:
<<<<<<< HEAD
        nvidia.com/mig-1g.5gb: 1
=======
        nvidia.com/mig-1g.5gb: 1
        org.instaslice/cuda-vectoradd-1: 1
    envFrom:
      - configMapRef:
          name: cuda-vectoradd-1
    command:
      - sh
      - -c
      -  "nvidia-smi -L; ./vectorAdd && sleep 180"
>>>>>>> 6a136cf1
<|MERGE_RESOLUTION|>--- conflicted
+++ resolved
@@ -9,16 +9,7 @@
     image: "quay.io/tardieu/vectoradd:0.1.0"
     resources:
       limits:
-<<<<<<< HEAD
         nvidia.com/mig-1g.5gb: 1
-=======
-        nvidia.com/mig-1g.5gb: 1
-        org.instaslice/cuda-vectoradd-1: 1
-    envFrom:
-      - configMapRef:
-          name: cuda-vectoradd-1
-    command:
-      - sh
-      - -c
-      -  "nvidia-smi -L; ./vectorAdd && sleep 180"
->>>>>>> 6a136cf1
+      requests:
+        cpu: 1
+        memory: 512 Mi