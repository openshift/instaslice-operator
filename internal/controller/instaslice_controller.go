--- conflicted
+++ resolved
@@ -100,16 +100,12 @@
 	log.FromContext(ctx).Info("Instaslice DaemonSet is ready")
 	policy := &FirstFitPolicy{}
 	pod := &v1.Pod{}
-<<<<<<< HEAD
-	err = r.Get(ctx, req.NamespacedName, pod)
-=======
 	var instasliceList inferencev1alpha1.InstasliceList
-	if err := r.List(ctx, &instasliceList, &client.ListOptions{}); err != nil {
+	if err = r.List(ctx, &instasliceList, &client.ListOptions{}); err != nil {
 		log.FromContext(ctx).Error(err, "Error listing Instaslice")
 		return ctrl.Result{}, err
 	}
-	err := r.Get(ctx, req.NamespacedName, pod)
->>>>>>> 3fab152a
+	err = r.Get(ctx, req.NamespacedName, pod)
 	if err != nil {
 		// Error fetching the Pod
 		if errors.IsNotFound(err) {
