--- conflicted
+++ resolved
@@ -17,14 +17,6 @@
 package controller
 
 const (
-<<<<<<< HEAD
-	finalizerOrGateName         string = "org.instaslice/accelerator"
-	emulatorModeFalse           string = "false"
-	emulatorModeTrue            string = "true"
-	orgInstaslicePrefix         string = "org.instaslice/"
-	AttributeMediaExtensions    string = "me"
-	instaSliceOperatorNamespace string = "default"
-=======
 	orgInstaslicePrefix         = "org.instaslice/"
 	gateName                    = orgInstaslicePrefix + "accelerator"
 	finalizerName               = gateName
@@ -34,5 +26,5 @@
 	AttributeMediaExtensions    = "me"
 	instaSliceOperatorNamespace = "default"
 	NvidiaMIGPrefix             = "nvidia.com/mig-"
->>>>>>> 5b649d76
+	NodeLabel                   = "kubernetes.io/hostname"
 )