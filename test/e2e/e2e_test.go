/*
Copyright 2024.

Licensed under the Apache License, Version 2.0 (the "License");
you may not use this file except in compliance with the License.
You may obtain a copy of the License at

    http://www.apache.org/licenses/LICENSE-2.0

Unless required by applicable law or agreed to in writing, software
distributed under the License is distributed on an "AS IS" BASIS,
WITHOUT WARRANTIES OR CONDITIONS OF ANY KIND, either express or implied.
See the License for the specific language governing permissions and
limitations under the License.
*/

package e2e

import (
	"context"
	"encoding/json"
	"fmt"
	"os/exec"
	"regexp"
	"strconv"
	"strings"
	"time"

	. "github.com/onsi/ginkgo/v2"
	. "github.com/onsi/gomega"

	"github.com/openshift/instaslice-operator/test/utils"
)

//TODO: add more test cases -
// 1. delete instaslice object, fill the object with dangling slices ie no capacity available and
// verify that allocation should not exists in instaslice object.
// 2. check size and index value based on different mig slice profiles requested.
// 3. submit 3 pods with 3g.20gb slice and verify that two allocations exists in instaslice object.
// 4. submit a test pod with 1g.20gb slice and later delete it. verify the allocation status to be
// in state deleting

var _ = Describe("controller", Ordered, func() {
	var namespace string = "instaslice-operator-system"
	var defaultNamespace string = "default"

	BeforeAll(func() {
		fmt.Println("Setting up Kind cluster")
		cmd := exec.Command("kind", "create", "cluster")
		output, err := cmd.CombinedOutput()
		Expect(err).NotTo(HaveOccurred(), fmt.Sprintf("Failed to create Kind cluster: %s", output))

		By("creating manager namespace")
		cmdNamespace := exec.Command("kubectl", "create", "ns", namespace)
		outputNs, err := cmdNamespace.CombinedOutput()
		Expect(err).NotTo(HaveOccurred(), fmt.Sprintf("Failed to create namespace: %s", outputNs))

		By("installing cert manager")
		cmdCm := exec.Command("kubectl", "apply", "-f", "https://github.com/cert-manager/cert-manager/releases/download/v1.15.3/cert-manager.yaml")
		outputCm, err := cmdCm.CombinedOutput()
		Expect(err).NotTo(HaveOccurred(), fmt.Sprintf("Failed to deploy cert manager: %s", outputCm))

		By("validating the cert-manager-webhook pod to be ready as expected")
		EventuallyWithOffset(1, isResourceReady, 2*time.Minute, time.Second).WithArguments("pod", "app=webhook", "cert-manager").Should(BeTrue())
	})

	AfterAll(func() {
		fmt.Println("Deleting the cluster")
		cmd := exec.Command("kind", "delete", "cluster")
		output, err := cmd.CombinedOutput()
		Expect(err).NotTo(HaveOccurred(), fmt.Sprintf("Failed to create Kind cluster: %s", output))
	})

	Context("Operator", func() {
		It("should run successfully", func() {
			var err error

			var controllerIMG = "quay.io/amalvank/instaslicev2-controller:latest"

			var daemonsetIMG = "quay.io/amalvank/instaslicev2-daemonset:latest"

			By("building the Operator images")
			cmd := exec.Command(
				"make",
				"docker-build",
				fmt.Sprintf("IMG=%s", controllerIMG),
				fmt.Sprintf("IMG_DMST=%s", daemonsetIMG),
			)
			_, err = utils.Run(cmd)
			ExpectWithOffset(1, err).NotTo(HaveOccurred())

			By("loading the manager(Operator) image on Kind")
			err = utils.LoadImageToKindClusterWithName(controllerIMG)
			ExpectWithOffset(1, err).NotTo(HaveOccurred())

			By("loading the daemonSet(Operator) image on Kind")
			err = utils.LoadImageToKindClusterWithName(daemonsetIMG)
			ExpectWithOffset(1, err).NotTo(HaveOccurred())

			By("installing CRDs")
			cmd = exec.Command("make", "install")
			_, err = utils.Run(cmd)
			ExpectWithOffset(1, err).NotTo(HaveOccurred())

<<<<<<< HEAD
			By("deploying the controller-manager")
			cmd = exec.Command("make", "deploy-emulated", fmt.Sprintf("IMG=%s", projectimage))
=======
			By("deploying the controller-manager & controller-daemonset")
			cmd = exec.Command(
				"make",
				"deploy-emulated",
				fmt.Sprintf("IMG=%s", controllerIMG),
				fmt.Sprintf("IMG_DMST=%s", daemonsetIMG),
			)
>>>>>>> 9e764c1e
			_, err = utils.Run(cmd)
			ExpectWithOffset(1, err).NotTo(HaveOccurred())

			By("validating that the controller-manager pod is running as expected")
			EventuallyWithOffset(1, isResourceReady, 2*time.Minute, time.Second).WithArguments("pod", "control-plane=controller-manager", namespace).Should(BeTrue())
			// We don't have a reliable source to depend on to verify if the service is up and ready
			// Issue Ref: https://github.com/kubernetes/kubernetes/issues/80828
			// (TODO) Wait for the instaslice-operator-webhook-service to be available and Ready
			/*
				By("verifying that the instaslice-operator-webhook service to be ready as expected")
				EventuallyWithOffset(1, isResourceReady, 2*time.Minute, time.Second).WithArguments("service", "app.kubernetes.io/component=webhook", namespace).Should(BeTrue())
			*/
			// Until then, adding a sleep of 1 Minute should mitigate the intermittent failures running the e2e tests.

			By("validating that the controller-daemonset pod is running as expected")
			EventuallyWithOffset(1, isResourceReady, 2*time.Minute, time.Second).WithArguments("pod", "app=controller-daemonset", namespace).Should(BeTrue())

			time.Sleep(time.Minute)

			By("installing fake GPU capacity")
			cmdCm := exec.Command("kubectl", "apply", "-f", "test/e2e/resources/instaslice-fake-capacity.yaml")
			outputCm, err := cmdCm.CombinedOutput()
			Expect(err).NotTo(HaveOccurred(), fmt.Sprintf("Failed to add fake capacity to the cluster: %s", outputCm))

			By("installing accelarator resource in the cluster")
			patch := `[{"op":"add","path":"/status/capacity/nvidia.com~1accelerator-memory","value":"80Gi"}]`
			nodeName := "kind-control-plane"
			cmdPatch := exec.Command("kubectl", "patch", "node", nodeName, "--subresource=status", "--type=json", "-p", patch)
			outputPatchRes, err := cmdPatch.CombinedOutput()
			Expect(err).NotTo(HaveOccurred(), fmt.Sprintf("Failed to add fake capacity to the cluster: %s", outputPatchRes))
		})

		It("should apply the YAML and check if that instaslice resource exists", func() {

			cmd := exec.Command("kubectl", "apply", "-f", "test/e2e/resources/instaslice-fake-capacity.yaml")
			output, err := cmd.CombinedOutput()
			Expect(err).NotTo(HaveOccurred(), fmt.Sprintf("Failed to apply YAML: %s", output))

			checkCmd := exec.Command("kubectl", "describe", "instaslice", "-n", defaultNamespace)
			output, err = checkCmd.CombinedOutput()
			Expect(err).NotTo(HaveOccurred(), fmt.Sprintf("Resource not found: %s", output))
		})

		It("should apply the pod YAML with no requests and check if finalizer exists", func() {
			cmdPod := exec.Command("kubectl", "apply", "-f", "test/e2e/resources/test-finalizer.yaml")
			outputPod, err := cmdPod.CombinedOutput()
			Expect(err).NotTo(HaveOccurred(), fmt.Sprintf("Failed to apply YAML: %s", outputPod))

			cmdGetPod := exec.Command("kubectl", "get", "pod", "vectoradd-finalizer", "-o", "json")
			outputGetPod, err := cmdGetPod.CombinedOutput()
			Expect(err).NotTo(HaveOccurred(), fmt.Sprintf("Failed to get pod: %s", outputGetPod))

			var podObj map[string]interface{}
			err = json.Unmarshal(outputGetPod, &podObj)
			Expect(err).NotTo(HaveOccurred(), "Failed to parse pod JSON")

			finalizers, found := podObj["metadata"].(map[string]interface{})["finalizers"].([]interface{})
			Expect(found).To(BeTrue(), "Pod does not have finalizers")
			Expect(finalizers).To(ContainElement("org.instaslice/accelerator"), "Finalizer org.instaslice/accelerator not found on pod")
		})

		It("should apply the pod YAML with no requests and check the allocation in instaslice object", func() {
			cmdPod := exec.Command("kubectl", "apply", "-f", "test/e2e/resources/test-pod-no-requests.yaml")
			outputPod, err := cmdPod.CombinedOutput()
			Expect(err).NotTo(HaveOccurred(), fmt.Sprintf("Failed to apply YAML: %s", outputPod))

			cmd := exec.Command("kubectl", "get", "instaslice", "-n", defaultNamespace, "-o", "json")
			output, err := cmd.CombinedOutput()
			Expect(err).NotTo(HaveOccurred(), "Failed to get Instaslice object: "+string(output))

			// Parse the JSON output
			var result struct {
				Items []map[string]interface{} `json:"items"`
			}
			err = json.Unmarshal(output, &result)
			Expect(err).NotTo(HaveOccurred(), "Failed to parse JSON output")

			// Assume we want to check the first Instaslice object if it exists
			if len(result.Items) > 0 {
				instaslice := result.Items[0]
				spec, found := instaslice["spec"].(map[string]interface{})
				Expect(found).To(BeTrue(), "Spec not found in Instaslice object")
				allocations, found := spec["allocations"].(map[string]interface{})
				Expect(found).To(BeTrue(), "Spec.Allocations not found in Instaslice object")
				for _, data := range allocations {
					if allocation, ok := data.(map[string]interface{}); ok {
						if _, ok := allocation["allocationStatus"].(string); ok {
							Expect(ok).To(BeTrue(), "allocationStatus not found in Instaslice object")
<<<<<<< HEAD
							_, notCreated := findPodName(allocations, "vectoradd-no-req")
							Expect(notCreated).To(BeFalse(), "Spec.Allocations found in Instaslice object")
=======
							Expect(status).To(Equal("Creating"), "Spec.Allocations not found in Instaslice object")
>>>>>>> 9e764c1e
						}
					}
				}

			} else {
				Fail("No Instaslice objects found")
			}
		})

		It("should apply the pod YAML with small requests and check the allocation in instaslice object", func() {
			cmdPod := exec.Command("kubectl", "apply", "-f", "test/e2e/resources/test-pod-with-small-requests.yaml")
			outputPod, err := cmdPod.CombinedOutput()
			Expect(err).NotTo(HaveOccurred(), fmt.Sprintf("Failed to apply YAML: %s", outputPod))

			cmd := exec.Command("kubectl", "get", "instaslice", "-n", defaultNamespace, "-o", "json")
			output, err := cmd.CombinedOutput()
			Expect(err).NotTo(HaveOccurred(), "Failed to get Instaslice object: "+string(output))

			// Parse the JSON output
			var result struct {
				Items []map[string]interface{} `json:"items"`
			}
			err = json.Unmarshal(output, &result)
			Expect(err).NotTo(HaveOccurred(), "Failed to parse JSON output")

			// Assume we want to check the first Instaslice object if it exists
			if len(result.Items) > 0 {
				instaslice := result.Items[0]
				spec, found := instaslice["spec"].(map[string]interface{})
				Expect(found).To(BeTrue(), "Spec not found in Instaslice object")
				allocations, found := spec["allocations"].(map[string]interface{})
				Expect(found).To(BeTrue(), "Spec.Allocations not found in Instaslice object")
				for _, data := range allocations {
					if allocation, ok := data.(map[string]interface{}); ok {
						if _, ok := allocation["allocationStatus"].(string); ok {
							Expect(ok).To(BeTrue(), "allocationStatus not found in Instaslice object")
<<<<<<< HEAD
							_, notCreated := findPodName(allocations, "vectoradd-small-req")
							Expect(notCreated).To(BeFalse(), "Spec.Allocations found in Instaslice object")
=======
							Expect(status).To(Equal("Creating"), "Spec.Allocations not found in Instaslice object")
>>>>>>> 9e764c1e
						}
					}
				}

			} else {
				Fail("No Instaslice objects found")
			}
		})

		It("should apply the pod YAML with pod large memory requests and check the allocation in instaslice object", func() {
			cmdPod := exec.Command("kubectl", "apply", "-f", "test/e2e/resources/test-pod-with-large-memory-requests.yaml")
			outputPod, err := cmdPod.CombinedOutput()
			Expect(err).NotTo(HaveOccurred(), fmt.Sprintf("Failed to apply YAML: %s", outputPod))

			cmd := exec.Command("kubectl", "get", "instaslice", "-n", defaultNamespace, "-o", "json")
			output, err := cmd.CombinedOutput()
			Expect(err).NotTo(HaveOccurred(), "Failed to get Instaslice object: "+string(output))

			// Parse the JSON output
			var result struct {
				Items []map[string]interface{} `json:"items"`
			}
			err = json.Unmarshal(output, &result)
			Expect(err).NotTo(HaveOccurred(), "Failed to parse JSON output")

			// Assume we want to check the first Instaslice object if it exists
			if len(result.Items) > 0 {
				instaslice := result.Items[0]
				spec, found := instaslice["spec"].(map[string]interface{})
				Expect(found).To(BeTrue(), "Spec not found in Instaslice object")
				allocations, _ := spec["allocations"].(map[string]interface{})
				notCreated := findPodName(allocations, "cuda-vectoradd-large-memory")
				Expect(notCreated).To(BeTrue(), "Spec.Allocations found in Instaslice object")

			} else {
				Fail("No Instaslice objects found")
			}
		})

		It("should apply the pod YAML with pod large cpu requests and check the allocation in instaslice object", func() {
			cmdPod := exec.Command("kubectl", "apply", "-f", "test/e2e/resources/test-pod-with-large-cpu-requests.yaml")
			outputPod, err := cmdPod.CombinedOutput()
			Expect(err).NotTo(HaveOccurred(), fmt.Sprintf("Failed to apply YAML: %s", outputPod))

			cmd := exec.Command("kubectl", "get", "instaslice", "-n", defaultNamespace, "-o", "json")
			output, err := cmd.CombinedOutput()
			Expect(err).NotTo(HaveOccurred(), "Failed to get Instaslice object: "+string(output))

			// Parse the JSON output
			var result struct {
				Items []map[string]interface{} `json:"items"`
			}
			err = json.Unmarshal(output, &result)
			Expect(err).NotTo(HaveOccurred(), "Failed to parse JSON output")

			// Assume we want to check the first Instaslice object if it exists
			if len(result.Items) > 0 {
				instaslice := result.Items[0]
				spec, found := instaslice["spec"].(map[string]interface{})
				Expect(found).To(BeTrue(), "Spec not found in Instaslice object")
				allocations, _ := spec["allocations"].(map[string]interface{})
				notCreated := findPodName(allocations, "cuda-vectoradd-large-cpu")
				Expect(notCreated).To(BeTrue(), "Spec.Allocations found in Instaslice object")

			} else {
				Fail("No Instaslice objects found")
			}
		})

		It("should apply the deployment YAML and check if pod exists", func() {
			ctx := context.TODO()
			//deploymentName := "sleep-deployment"
			labelSelector := "app=sleep-app"
			cmdPod := exec.Command("kubectl", "apply", "-f", "test/e2e/resources/test-sleep-deployment.yaml")
			outputPod, err := cmdPod.CombinedOutput()
			Expect(err).NotTo(HaveOccurred(), fmt.Sprintf("Failed to apply YAML: %s", outputPod))

			cmd := exec.Command("kubectl", "get", "instaslice", "-n", defaultNamespace, "-o", "json")
			output, err := cmd.CombinedOutput()
			Expect(err).NotTo(HaveOccurred(), "Failed to get Instaslice object: "+string(output))

			// Parse the JSON output
			var result struct {
				Items []map[string]interface{} `json:"items"`
			}
			err = json.Unmarshal(output, &result)
			Expect(err).NotTo(HaveOccurred(), "Failed to parse JSON output")

			// Assume we want to check the first Instaslice object if it exists
			if len(result.Items) > 0 {
				instaslice := result.Items[0]
				_, found := instaslice["spec"].(map[string]interface{})
				Expect(found).To(BeTrue(), "Spec not found in Instaslice object")

				Eventually(func() bool {
					cmd := exec.CommandContext(ctx, "kubectl", "get", "pods", "-n", namespace, "-l", labelSelector, "--no-headers")
					output, err := cmd.CombinedOutput()
					if err != nil {
						fmt.Printf("Failed to execute kubectl: %v\n", err)
						return false
					}

					outputStr := string(output)
					podLines := strings.Split(strings.TrimSpace(outputStr), "\n")
					return len(podLines) > 0 && podLines[0] != ""
				}, 2*time.Minute, 5*time.Second).Should(BeTrue(), "No pods spawned by the deployment")

			} else {
				Fail("No Instaslice objects found")
			}
		})

		It("should apply the statefulset YAML and check if pod exists", func() {
			ctx := context.TODO()
			//statefulSetName := "sleep-statefulset"
			labelSelector := "app=sleep-statefulset"
			cmdPod := exec.Command("kubectl", "apply", "-f", "test/e2e/resources/test-sleep-statefulset.yaml")
			outputPod, err := cmdPod.CombinedOutput()
			Expect(err).NotTo(HaveOccurred(), fmt.Sprintf("Failed to apply YAML: %s", outputPod))

			cmd := exec.Command("kubectl", "get", "instaslice", "-n", defaultNamespace, "-o", "json")
			output, err := cmd.CombinedOutput()
			Expect(err).NotTo(HaveOccurred(), "Failed to get Instaslice object: "+string(output))

			// Parse the JSON output
			var result struct {
				Items []map[string]interface{} `json:"items"`
			}
			err = json.Unmarshal(output, &result)
			Expect(err).NotTo(HaveOccurred(), "Failed to parse JSON output")

			// Assume we want to check the first Instaslice object if it exists
			if len(result.Items) > 0 {
				instaslice := result.Items[0]
				_, found := instaslice["spec"].(map[string]interface{})
				Expect(found).To(BeTrue(), "Spec not found in Instaslice object")

				Eventually(func() bool {
					cmd := exec.CommandContext(ctx, "kubectl", "get", "pods", "-n", namespace, "-l", labelSelector, "--no-headers")
					output, err := cmd.CombinedOutput()
					if err != nil {
						fmt.Printf("Failed to execute kubectl: %v\n", err)
						return false
					}

					outputStr := string(output)
					podLines := strings.Split(strings.TrimSpace(outputStr), "\n")
					return len(podLines) > 0 && podLines[0] != ""
				}, 2*time.Minute, 5*time.Second).Should(BeTrue(), "No pods spawned by the statefulset")

			} else {
				Fail("No Instaslice objects found")
			}
		})

		It("should apply the job YAML and check if pod exists", func() {
			ctx := context.TODO()
			labelSelector := "app=sleep-job"
			cmdPod := exec.Command("kubectl", "apply", "-f", "test/e2e/resources/test-sleep-job.yaml")
			outputPod, err := cmdPod.CombinedOutput()
			Expect(err).NotTo(HaveOccurred(), fmt.Sprintf("Failed to apply YAML: %s", outputPod))

			cmd := exec.Command("kubectl", "get", "instaslice", "-n", defaultNamespace, "-o", "json")
			output, err := cmd.CombinedOutput()
			Expect(err).NotTo(HaveOccurred(), "Failed to get Instaslice object: "+string(output))

			// Parse the JSON output
			var result struct {
				Items []map[string]interface{} `json:"items"`
			}
			err = json.Unmarshal(output, &result)
			Expect(err).NotTo(HaveOccurred(), "Failed to parse JSON output")

			// Assume we want to check the first Instaslice object if it exists
			if len(result.Items) > 0 {
				instaslice := result.Items[0]
				_, found := instaslice["spec"].(map[string]interface{})
				Expect(found).To(BeTrue(), "Spec not found in Instaslice object")

				Eventually(func() bool {
					cmd := exec.CommandContext(ctx, "kubectl", "get", "pods", "-n", namespace, "-l", labelSelector, "--no-headers")
					output, err := cmd.CombinedOutput()
					if err != nil {
						fmt.Printf("Failed to execute kubectl: %v\n", err)
						return false
					}

					outputStr := string(output)
					podLines := strings.Split(strings.TrimSpace(outputStr), "\n")
					return len(podLines) > 0 && podLines[0] != ""
				}, 2*time.Minute, 5*time.Second).Should(BeTrue(), "No pods spawned by the job")

			} else {
				Fail("No Instaslice objects found")
			}
		})

		It("should verify that the Kubernetes node has nvidia.com/accelerator-memory resource and matches total GPU memory", func() {
			// Step 1: Get the total GPU memory from the Instaslice object
			By("Getting the Instaslice object")
			cmd := exec.Command("kubectl", "get", "instaslice", "-n", "default", "-o", "json")
			output, err := cmd.CombinedOutput()
			Expect(err).NotTo(HaveOccurred(), "Failed to get Instaslice object: "+string(output))

			// Parse the JSON output of Instaslice object
			var instasliceResult struct {
				Items []map[string]interface{} `json:"items"`
			}
			err = json.Unmarshal(output, &instasliceResult)
			Expect(err).NotTo(HaveOccurred(), "Failed to parse Instaslice JSON output")

			// Check if there are any Instaslice objects
			Expect(len(instasliceResult.Items)).To(BeNumerically(">", 0), "No Instaslice objects found")

			instaslice := instasliceResult.Items[0]
			spec, found := instaslice["spec"].(map[string]interface{})
			Expect(found).To(BeTrue(), "Spec not found in Instaslice object")

			migGPUs, found := spec["MigGPUUUID"].(map[string]interface{})
			Expect(found).To(BeTrue(), "MigGPUUUID not found in Instaslice object")

			// Calculate the total GPU memory
			totalMemoryGB := 0
			re := regexp.MustCompile(`(\d+)(GB)`)
			for _, gpuInfo := range migGPUs {
				gpuInfoStr, ok := gpuInfo.(string)
				if !ok {
					continue
				}
				matches := re.FindStringSubmatch(gpuInfoStr)
				if len(matches) == 3 {
					memoryGB, err := strconv.Atoi(matches[1])
					if err != nil {
						Fail("unable to parse GPU memory value: " + err.Error())
					}
					totalMemoryGB += memoryGB
				}
			}

			// Step 2: Get the patched resource from the node
			By("Verifying that node has custom resource nvidia.com/accelerator-memory")
			cmd = exec.Command("kubectl", "get", "node", "-o", "json")
			output, err = cmd.CombinedOutput()
			Expect(err).NotTo(HaveOccurred(), "Failed to get node details: "+string(output))

			// Parse the JSON output of nodes
			var nodeResult struct {
				Items []map[string]interface{} `json:"items"`
			}
			err = json.Unmarshal(output, &nodeResult)
			Expect(err).NotTo(HaveOccurred(), "Failed to parse node JSON output")

			// Check if there are any nodes
			Expect(len(nodeResult.Items)).To(BeNumerically(">", 0), "No nodes found")

			node := nodeResult.Items[0]
			status, found := node["status"].(map[string]interface{})
			Expect(found).To(BeTrue(), "Status not found in Node object")

			capacity, found := status["capacity"].(map[string]interface{})
			Expect(found).To(BeTrue(), "Capacity resources not found in Node object")

			acceleratorMemory, found := capacity["nvidia.com/accelerator-memory"].(string)
			Expect(found).To(BeTrue(), "nvidia.com/accelerator-memory not found in Node object")

			// Extract the memory size from the acceleratorMemory
			reMemory := regexp.MustCompile(`(\d+)Gi`)
			matches := reMemory.FindStringSubmatch(acceleratorMemory)
			var nodeMemoryGB int
			if len(matches) == 2 {
				nodeMemoryGB, err = strconv.Atoi(matches[1])
				Expect(err).NotTo(HaveOccurred(), "Failed to extract memory")
			} else {
				Expect(matches).To(HaveLen(2), "Failed to match memory size")
			}

			// Step 3: Verify the node's accelerator memory matches the total GPU memory in Instaslice
			By("Verifying that node's accelerator memory matches Instaslice total GPU memory")
			Expect(nodeMemoryGB).To(BeNumerically("==", totalMemoryGB), "nvidia.com/accelerator-memory on node does not match total GPU memory in Instaslice object")
		})

	})

	It("should verify nvidia.com/mig-1g.5gb is zero before submitting pods, sync with running pods, and set to zero after completion", func() {
		ctx := context.TODO()
		namespace := "default"
		nodeName := "kind-control-plane"

		resetMIGResource := func() error {
			patch := `{"status": {"capacity": {"nvidia.com/mig-1g.5gb": "0"}}}`
			cmd := exec.CommandContext(ctx, "kubectl", "patch", "node", nodeName, "--subresource=status", "--type=merge", "-p", patch)
			output, err := cmd.CombinedOutput()
			if err != nil {
				fmt.Printf("Failed to reset nvidia.com/mig-1g.5gb: %v\n", err)
				fmt.Printf("kubectl output: %s\n", string(output))
				return err
			}
			return nil
		}

		deleteInstasliceResources := func() error {
			cmd := exec.CommandContext(ctx, "kubectl", "get", "node", nodeName, "--subresource=status", "-o", "json")
			output, err := cmd.CombinedOutput()
			if err != nil {
				fmt.Printf("Failed to get node info: %v\n", err)
				return err
			}

			var nodeResult struct {
				Status struct {
					Capacity map[string]string `json:"capacity"`
				} `json:"status"`
			}
			err = json.Unmarshal(output, &nodeResult)
			if err != nil {
				fmt.Printf("Failed to parse node JSON: %v\n", err)
				return err
			}

			patchData := map[string]interface{}{
				"status": map[string]interface{}{
					"capacity": map[string]interface{}{},
				},
			}

			for resource := range nodeResult.Status.Capacity {
				if strings.HasPrefix(resource, "org.instaslice/") {
					patchData["status"].(map[string]interface{})["capacity"].(map[string]interface{})[resource] = nil
				}
			}

			patchBytes, err := json.Marshal(patchData)
			if err != nil {
				fmt.Printf("Failed to create patch data: %v\n", err)
				return err
			}

			cmdPatch := exec.CommandContext(ctx, "kubectl", "patch", "node", nodeName, "--subresource=status", "--type=merge", "-p", string(patchBytes))
			outputPatch, err := cmdPatch.CombinedOutput()
			if err != nil {
				fmt.Printf("Failed to delete org.instaslice resources: %v\n", err)
				fmt.Printf("kubectl output: %s\n", string(outputPatch))
				return err
			}

			return nil
		}

		err := resetMIGResource()
		Expect(err).NotTo(HaveOccurred(), "Failed to reset nvidia.com/mig-1g.5gb to zero")

		err = deleteInstasliceResources()
		Expect(err).NotTo(HaveOccurred(), "Failed to delete org.instaslice/* resources")

		checkMIG := func(expectedMIG string) bool {
			cmd := exec.CommandContext(ctx, "kubectl", "get", "node", "kind-control-plane", "-o", "json")
			output, err := cmd.CombinedOutput()
			if err != nil {
				fmt.Printf("Failed to execute kubectl: %v\n", err)
				fmt.Printf("kubectl output: %s\n", string(output))
				return false
			}

			var nodeResult struct {
				Status struct {
					Capacity map[string]string `json:"capacity"`
				} `json:"status"`
			}
			err = json.Unmarshal(output, &nodeResult)
			if err != nil {
				fmt.Printf("Failed to parse node capacity JSON: %v\n", err)
				return false
			}

			migCapacity, found := nodeResult.Status.Capacity["nvidia.com/mig-1g.5gb"]
			return found && migCapacity == expectedMIG
		}

		Expect(checkMIG("0")).To(BeTrue(), "nvidia.com/mig-1g.5gb is not zero before submitting pods")

		cmdApply := exec.Command("kubectl", "apply", "-f", "test/e2e/resources/capacity_test_multiple_pods.yaml")
		outputApply, err := cmdApply.CombinedOutput()
		if err != nil {
			fmt.Printf("kubectl apply error: %s\n", string(outputApply))
		}
		Expect(err).NotTo(HaveOccurred(), fmt.Sprintf("Failed to apply YAML: %s", outputApply))

		Eventually(func() bool {
			cmd := exec.CommandContext(ctx, "kubectl", "get", "pods", "-n", namespace, "--no-headers")
			output, err := cmd.CombinedOutput()
			if err != nil {
				fmt.Printf("Failed to execute kubectl: %v\n", err)
				fmt.Printf("kubectl output: %s\n", string(output))
				return false
			}

			outputStr := strings.TrimSpace(string(output))
			podLines := strings.Split(outputStr, "\n")

			for _, podLine := range podLines {
				if strings.Contains(podLine, "Running") {
					continue
				}
				return false
			}

			return true
		}, 2*time.Minute, 5*time.Second).Should(BeTrue(), "Not all pods are Running")

		runningPodsCount := 7
		Expect(checkMIG(fmt.Sprintf("%d", runningPodsCount))).To(BeTrue(), "nvidia.com/mig-1g.5gb is not in sync with the number of running pods")

		Eventually(func() bool {
			cmd := exec.CommandContext(ctx, "kubectl", "get", "pods", "-n", namespace, "--no-headers")
			output, err := cmd.CombinedOutput()
			if err != nil {
				fmt.Printf("Failed to execute kubectl: %v\n", err)
				fmt.Printf("kubectl output: %s\n", string(output))
				return false
			}

			outputStr := strings.TrimSpace(string(output))
			podLines := strings.Split(outputStr, "\n")

			for _, podLine := range podLines {
				if !strings.Contains(podLine, "Completed") {
					return false
				}
			}

			return checkMIG("0")
		}, 4*time.Minute, 5*time.Second).Should(BeTrue(), "nvidia.com/mig-1g.5gb was not set to zero after all pods completed")
	})

	AfterEach(func() {
		time.Sleep(5 * time.Second)
		namespace = "default"
		cmdDeleteJob := exec.Command("kubectl", "delete", "job", "--all", "-n", namespace)
		outputDeleteJob, err := cmdDeleteJob.CombinedOutput()
		if err != nil {
			fmt.Printf("Failed to delete job: %s\n", string(outputDeleteJob))
		}

		cmdDeleteDeployments := exec.Command("kubectl", "delete", "deployments", "--all", "-n", namespace)
		outputDeleteDeployments, err := cmdDeleteDeployments.CombinedOutput()
		if err != nil {
			fmt.Printf("Failed to delete pods: %s\n", string(outputDeleteDeployments))
		}

		cmdDeleteStatefulsets := exec.Command("kubectl", "delete", "statefulsets", "--all", "-n", namespace)
		outputDeleteStatefulsets, err := cmdDeleteStatefulsets.CombinedOutput()
		if err != nil {
			fmt.Printf("Failed to delete pods: %s\n", string(outputDeleteStatefulsets))
		}

		cmdDeletePods := exec.Command("kubectl", "delete", "pod", "--all", "-n", namespace)
		outputDeletePods, err := cmdDeletePods.CombinedOutput()
		if err != nil {
			fmt.Printf("Failed to delete pods: %s\n", string(outputDeletePods))
		}
	})
})

func findPodName(allocationMap map[string]interface{}, targetPodName string) bool {
	// Iterate over the outer map
	for _, allocationData := range allocationMap {
		// Assert that the allocationData is of type map[string]interface{}
		allocation, ok := allocationData.(map[string]interface{})
		if !ok {
			continue // Skip if it's not the expected type
		}
		if podName, exists := allocation["podName"]; exists {
			if podNameStr, ok := podName.(string); ok && podNameStr == targetPodName {
				return false
			}
		}
	}
	return true
}

func isResourceReady(resource, label, namespace string) bool {
	var cmd = new(exec.Cmd)
	switch resource {
	case "pod", "pods", "po":
		cmd = exec.Command("kubectl", "wait", "--for=condition=ready", resource, "-l", label,
			"-n", namespace, "--timeout=2m",
		)
	case "service", "svc", "services":
		cmd = exec.Command("kubectl", "wait", "--for=jsonpath=spec.type=ClusterIP", resource, "-l", label,
			"-n", namespace, "--timeout=2m",
		)
	default:
<<<<<<< HEAD
		//fmt.Errorf("unsupported resource : %s\n", resource)
=======
		err := fmt.Errorf("unsupported resource : %s\n", resource)
		if err != nil {
			fmt.Printf("error printing %s", err)
		}
>>>>>>> 9e764c1e
		return false
	}
	output, err := cmd.CombinedOutput()
	if err != nil {
		fmt.Printf("Waiting for the %s to be ready, err: %s\noutput: %s\nRetrying...\n", resource, err, output)
		return false
	}
	return true
}<|MERGE_RESOLUTION|>--- conflicted
+++ resolved
@@ -102,10 +102,6 @@
 			_, err = utils.Run(cmd)
 			ExpectWithOffset(1, err).NotTo(HaveOccurred())
 
-<<<<<<< HEAD
-			By("deploying the controller-manager")
-			cmd = exec.Command("make", "deploy-emulated", fmt.Sprintf("IMG=%s", projectimage))
-=======
 			By("deploying the controller-manager & controller-daemonset")
 			cmd = exec.Command(
 				"make",
@@ -113,7 +109,6 @@
 				fmt.Sprintf("IMG=%s", controllerIMG),
 				fmt.Sprintf("IMG_DMST=%s", daemonsetIMG),
 			)
->>>>>>> 9e764c1e
 			_, err = utils.Run(cmd)
 			ExpectWithOffset(1, err).NotTo(HaveOccurred())
 
@@ -138,7 +133,7 @@
 			outputCm, err := cmdCm.CombinedOutput()
 			Expect(err).NotTo(HaveOccurred(), fmt.Sprintf("Failed to add fake capacity to the cluster: %s", outputCm))
 
-			By("installing accelarator resource in the cluster")
+			By("installing accelerator resource in the cluster")
 			patch := `[{"op":"add","path":"/status/capacity/nvidia.com~1accelerator-memory","value":"80Gi"}]`
 			nodeName := "kind-control-plane"
 			cmdPatch := exec.Command("kubectl", "patch", "node", nodeName, "--subresource=status", "--type=json", "-p", patch)
@@ -202,12 +197,8 @@
 					if allocation, ok := data.(map[string]interface{}); ok {
 						if _, ok := allocation["allocationStatus"].(string); ok {
 							Expect(ok).To(BeTrue(), "allocationStatus not found in Instaslice object")
-<<<<<<< HEAD
-							_, notCreated := findPodName(allocations, "vectoradd-no-req")
+							notCreated := findPodName(allocations, "vectoradd-no-req")
 							Expect(notCreated).To(BeFalse(), "Spec.Allocations found in Instaslice object")
-=======
-							Expect(status).To(Equal("Creating"), "Spec.Allocations not found in Instaslice object")
->>>>>>> 9e764c1e
 						}
 					}
 				}
@@ -244,12 +235,8 @@
 					if allocation, ok := data.(map[string]interface{}); ok {
 						if _, ok := allocation["allocationStatus"].(string); ok {
 							Expect(ok).To(BeTrue(), "allocationStatus not found in Instaslice object")
-<<<<<<< HEAD
-							_, notCreated := findPodName(allocations, "vectoradd-small-req")
+							notCreated := findPodName(allocations, "vectoradd-small-req")
 							Expect(notCreated).To(BeFalse(), "Spec.Allocations found in Instaslice object")
-=======
-							Expect(status).To(Equal("Creating"), "Spec.Allocations not found in Instaslice object")
->>>>>>> 9e764c1e
 						}
 					}
 				}
@@ -447,6 +434,156 @@
 			}
 		})
 
+		It("should verify nvidia.com/mig-1g.5gb is zero before submitting pods, sync with running pods, and set to zero after completion", func() {
+			ctx := context.TODO()
+			namespace := "default"
+			nodeName := "kind-control-plane"
+
+			resetMIGResource := func() error {
+				patch := `{"status": {"capacity": {"nvidia.com/mig-1g.5gb": "0"}}}`
+				cmd := exec.CommandContext(ctx, "kubectl", "patch", "node", nodeName, "--subresource=status", "--type=merge", "-p", patch)
+				output, err := cmd.CombinedOutput()
+				if err != nil {
+					fmt.Printf("Failed to reset nvidia.com/mig-1g.5gb: %v\n", err)
+					fmt.Printf("kubectl output: %s\n", string(output))
+					return err
+				}
+				return nil
+			}
+
+			deleteInstasliceResources := func() error {
+				cmd := exec.CommandContext(ctx, "kubectl", "get", "node", nodeName, "--subresource=status", "-o", "json")
+				output, err := cmd.CombinedOutput()
+				if err != nil {
+					fmt.Printf("Failed to get node info: %v\n", err)
+					return err
+				}
+
+				var nodeResult struct {
+					Status struct {
+						Capacity map[string]string `json:"capacity"`
+					} `json:"status"`
+				}
+				err = json.Unmarshal(output, &nodeResult)
+				if err != nil {
+					fmt.Printf("Failed to parse node JSON: %v\n", err)
+					return err
+				}
+
+				patchData := map[string]interface{}{
+					"status": map[string]interface{}{
+						"capacity": map[string]interface{}{},
+					},
+				}
+
+				for resource := range nodeResult.Status.Capacity {
+					if strings.HasPrefix(resource, "org.instaslice/") {
+						patchData["status"].(map[string]interface{})["capacity"].(map[string]interface{})[resource] = nil
+					}
+				}
+
+				patchBytes, err := json.Marshal(patchData)
+				if err != nil {
+					fmt.Printf("Failed to create patch data: %v\n", err)
+					return err
+				}
+
+				cmdPatch := exec.CommandContext(ctx, "kubectl", "patch", "node", nodeName, "--subresource=status", "--type=merge", "-p", string(patchBytes))
+				outputPatch, err := cmdPatch.CombinedOutput()
+				if err != nil {
+					fmt.Printf("Failed to delete org.instaslice resources: %v\n", err)
+					fmt.Printf("kubectl output: %s\n", string(outputPatch))
+					return err
+				}
+
+				return nil
+			}
+
+			err := resetMIGResource()
+			Expect(err).NotTo(HaveOccurred(), "Failed to reset nvidia.com/mig-1g.5gb to zero")
+
+			err = deleteInstasliceResources()
+			Expect(err).NotTo(HaveOccurred(), "Failed to delete org.instaslice/* resources")
+
+			checkMIG := func(expectedMIG string) bool {
+				cmd := exec.CommandContext(ctx, "kubectl", "get", "node", "kind-control-plane", "-o", "json")
+				output, err := cmd.CombinedOutput()
+				if err != nil {
+					fmt.Printf("Failed to execute kubectl: %v\n", err)
+					fmt.Printf("kubectl output: %s\n", string(output))
+					return false
+				}
+
+				var nodeResult struct {
+					Status struct {
+						Capacity map[string]string `json:"capacity"`
+					} `json:"status"`
+				}
+				err = json.Unmarshal(output, &nodeResult)
+				if err != nil {
+					fmt.Printf("Failed to parse node capacity JSON: %v\n", err)
+					return false
+				}
+
+				migCapacity, found := nodeResult.Status.Capacity["nvidia.com/mig-1g.5gb"]
+				return found && migCapacity == expectedMIG
+			}
+
+			Expect(checkMIG("0")).To(BeTrue(), "nvidia.com/mig-1g.5gb is not zero before submitting pods")
+
+			cmdApply := exec.Command("kubectl", "apply", "-f", "test/e2e/resources/capacity_test_multiple_pods.yaml")
+			outputApply, err := cmdApply.CombinedOutput()
+			if err != nil {
+				fmt.Printf("kubectl apply error: %s\n", string(outputApply))
+			}
+			Expect(err).NotTo(HaveOccurred(), fmt.Sprintf("Failed to apply YAML: %s", outputApply))
+
+			Eventually(func() bool {
+				cmd := exec.CommandContext(ctx, "kubectl", "get", "pods", "-n", namespace, "--no-headers")
+				output, err := cmd.CombinedOutput()
+				if err != nil {
+					fmt.Printf("Failed to execute kubectl: %v\n", err)
+					fmt.Printf("kubectl output: %s\n", string(output))
+					return false
+				}
+
+				outputStr := strings.TrimSpace(string(output))
+				podLines := strings.Split(outputStr, "\n")
+
+				for _, podLine := range podLines {
+					if strings.Contains(podLine, "Running") {
+						continue
+					}
+					return false
+				}
+
+				return true
+			}, 2*time.Minute, 5*time.Second).Should(BeTrue(), "Not all pods are Running")
+
+			runningPodsCount := 7
+			Expect(checkMIG(fmt.Sprintf("%d", runningPodsCount))).To(BeTrue(), "nvidia.com/mig-1g.5gb is not in sync with the number of running pods")
+
+			Eventually(func() bool {
+				cmd := exec.CommandContext(ctx, "kubectl", "get", "pods", "-n", namespace, "--no-headers")
+				output, err := cmd.CombinedOutput()
+				if err != nil {
+					fmt.Printf("Failed to execute kubectl: %v\n", err)
+					fmt.Printf("kubectl output: %s\n", string(output))
+					return false
+				}
+
+				outputStr := strings.TrimSpace(string(output))
+				podLines := strings.Split(outputStr, "\n")
+
+				for _, podLine := range podLines {
+					if !strings.Contains(podLine, "Completed") {
+						return false
+					}
+				}
+
+				return checkMIG("0")
+			}, 4*time.Minute, 5*time.Second).Should(BeTrue(), "nvidia.com/mig-1g.5gb was not set to zero after all pods completed")
+		})
 		It("should verify that the Kubernetes node has nvidia.com/accelerator-memory resource and matches total GPU memory", func() {
 			// Step 1: Get the total GPU memory from the Instaslice object
 			By("Getting the Instaslice object")
@@ -533,159 +670,8 @@
 
 	})
 
-	It("should verify nvidia.com/mig-1g.5gb is zero before submitting pods, sync with running pods, and set to zero after completion", func() {
-		ctx := context.TODO()
-		namespace := "default"
-		nodeName := "kind-control-plane"
-
-		resetMIGResource := func() error {
-			patch := `{"status": {"capacity": {"nvidia.com/mig-1g.5gb": "0"}}}`
-			cmd := exec.CommandContext(ctx, "kubectl", "patch", "node", nodeName, "--subresource=status", "--type=merge", "-p", patch)
-			output, err := cmd.CombinedOutput()
-			if err != nil {
-				fmt.Printf("Failed to reset nvidia.com/mig-1g.5gb: %v\n", err)
-				fmt.Printf("kubectl output: %s\n", string(output))
-				return err
-			}
-			return nil
-		}
-
-		deleteInstasliceResources := func() error {
-			cmd := exec.CommandContext(ctx, "kubectl", "get", "node", nodeName, "--subresource=status", "-o", "json")
-			output, err := cmd.CombinedOutput()
-			if err != nil {
-				fmt.Printf("Failed to get node info: %v\n", err)
-				return err
-			}
-
-			var nodeResult struct {
-				Status struct {
-					Capacity map[string]string `json:"capacity"`
-				} `json:"status"`
-			}
-			err = json.Unmarshal(output, &nodeResult)
-			if err != nil {
-				fmt.Printf("Failed to parse node JSON: %v\n", err)
-				return err
-			}
-
-			patchData := map[string]interface{}{
-				"status": map[string]interface{}{
-					"capacity": map[string]interface{}{},
-				},
-			}
-
-			for resource := range nodeResult.Status.Capacity {
-				if strings.HasPrefix(resource, "org.instaslice/") {
-					patchData["status"].(map[string]interface{})["capacity"].(map[string]interface{})[resource] = nil
-				}
-			}
-
-			patchBytes, err := json.Marshal(patchData)
-			if err != nil {
-				fmt.Printf("Failed to create patch data: %v\n", err)
-				return err
-			}
-
-			cmdPatch := exec.CommandContext(ctx, "kubectl", "patch", "node", nodeName, "--subresource=status", "--type=merge", "-p", string(patchBytes))
-			outputPatch, err := cmdPatch.CombinedOutput()
-			if err != nil {
-				fmt.Printf("Failed to delete org.instaslice resources: %v\n", err)
-				fmt.Printf("kubectl output: %s\n", string(outputPatch))
-				return err
-			}
-
-			return nil
-		}
-
-		err := resetMIGResource()
-		Expect(err).NotTo(HaveOccurred(), "Failed to reset nvidia.com/mig-1g.5gb to zero")
-
-		err = deleteInstasliceResources()
-		Expect(err).NotTo(HaveOccurred(), "Failed to delete org.instaslice/* resources")
-
-		checkMIG := func(expectedMIG string) bool {
-			cmd := exec.CommandContext(ctx, "kubectl", "get", "node", "kind-control-plane", "-o", "json")
-			output, err := cmd.CombinedOutput()
-			if err != nil {
-				fmt.Printf("Failed to execute kubectl: %v\n", err)
-				fmt.Printf("kubectl output: %s\n", string(output))
-				return false
-			}
-
-			var nodeResult struct {
-				Status struct {
-					Capacity map[string]string `json:"capacity"`
-				} `json:"status"`
-			}
-			err = json.Unmarshal(output, &nodeResult)
-			if err != nil {
-				fmt.Printf("Failed to parse node capacity JSON: %v\n", err)
-				return false
-			}
-
-			migCapacity, found := nodeResult.Status.Capacity["nvidia.com/mig-1g.5gb"]
-			return found && migCapacity == expectedMIG
-		}
-
-		Expect(checkMIG("0")).To(BeTrue(), "nvidia.com/mig-1g.5gb is not zero before submitting pods")
-
-		cmdApply := exec.Command("kubectl", "apply", "-f", "test/e2e/resources/capacity_test_multiple_pods.yaml")
-		outputApply, err := cmdApply.CombinedOutput()
-		if err != nil {
-			fmt.Printf("kubectl apply error: %s\n", string(outputApply))
-		}
-		Expect(err).NotTo(HaveOccurred(), fmt.Sprintf("Failed to apply YAML: %s", outputApply))
-
-		Eventually(func() bool {
-			cmd := exec.CommandContext(ctx, "kubectl", "get", "pods", "-n", namespace, "--no-headers")
-			output, err := cmd.CombinedOutput()
-			if err != nil {
-				fmt.Printf("Failed to execute kubectl: %v\n", err)
-				fmt.Printf("kubectl output: %s\n", string(output))
-				return false
-			}
-
-			outputStr := strings.TrimSpace(string(output))
-			podLines := strings.Split(outputStr, "\n")
-
-			for _, podLine := range podLines {
-				if strings.Contains(podLine, "Running") {
-					continue
-				}
-				return false
-			}
-
-			return true
-		}, 2*time.Minute, 5*time.Second).Should(BeTrue(), "Not all pods are Running")
-
-		runningPodsCount := 7
-		Expect(checkMIG(fmt.Sprintf("%d", runningPodsCount))).To(BeTrue(), "nvidia.com/mig-1g.5gb is not in sync with the number of running pods")
-
-		Eventually(func() bool {
-			cmd := exec.CommandContext(ctx, "kubectl", "get", "pods", "-n", namespace, "--no-headers")
-			output, err := cmd.CombinedOutput()
-			if err != nil {
-				fmt.Printf("Failed to execute kubectl: %v\n", err)
-				fmt.Printf("kubectl output: %s\n", string(output))
-				return false
-			}
-
-			outputStr := strings.TrimSpace(string(output))
-			podLines := strings.Split(outputStr, "\n")
-
-			for _, podLine := range podLines {
-				if !strings.Contains(podLine, "Completed") {
-					return false
-				}
-			}
-
-			return checkMIG("0")
-		}, 4*time.Minute, 5*time.Second).Should(BeTrue(), "nvidia.com/mig-1g.5gb was not set to zero after all pods completed")
-	})
-
 	AfterEach(func() {
-		time.Sleep(5 * time.Second)
+		time.Sleep(10 * time.Second)
 		namespace = "default"
 		cmdDeleteJob := exec.Command("kubectl", "delete", "job", "--all", "-n", namespace)
 		outputDeleteJob, err := cmdDeleteJob.CombinedOutput()
@@ -742,14 +728,10 @@
 			"-n", namespace, "--timeout=2m",
 		)
 	default:
-<<<<<<< HEAD
-		//fmt.Errorf("unsupported resource : %s\n", resource)
-=======
 		err := fmt.Errorf("unsupported resource : %s\n", resource)
 		if err != nil {
 			fmt.Printf("error printing %s", err)
 		}
->>>>>>> 9e764c1e
 		return false
 	}
 	output, err := cmd.CombinedOutput()
