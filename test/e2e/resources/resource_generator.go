--- conflicted
+++ resolved
@@ -28,112 +28,6 @@
 	metav1 "k8s.io/apimachinery/pkg/apis/meta/v1"
 )
 
-<<<<<<< HEAD
-func GenerateFakeCapacity(nodeName string) *inferencev1alpha1.Instaslice {
-	return &v1alpha1.Instaslice{
-		ObjectMeta: metav1.ObjectMeta{
-			Name:      nodeName,
-			Namespace: controller.InstaSliceOperatorNamespace,
-		},
-		Spec: v1alpha1.InstasliceSpec{
-			CpuOnNodeAtBoot:    72,
-			MemoryOnNodeAtBoot: 1000000000,
-			MigGPUUUID: map[string]string{
-				"GPU-8d042338-e67f-9c48-92b4-5b55c7e5133c": "NVIDIA A100-PCIE-40GB",
-				"GPU-31cfe05c-ed13-cd17-d7aa-c63db5108c24": "NVIDIA A100-PCIE-40GB",
-			},
-			Migplacement: []v1alpha1.Mig{
-				{
-					CIProfileID:    0,
-					CIEngProfileID: 0,
-					GIprofileid:    0,
-					Placements: []v1alpha1.Placement{
-						{Size: 1, Start: 0},
-						{Size: 1, Start: 1},
-						{Size: 1, Start: 2},
-						{Size: 1, Start: 3},
-						{Size: 1, Start: 4},
-						{Size: 1, Start: 5},
-						{Size: 1, Start: 6},
-					},
-					Profile: "1g.5gb",
-				},
-				{
-					CIProfileID:    1,
-					CIEngProfileID: 0,
-					GIprofileid:    1,
-					Placements: []v1alpha1.Placement{
-						{Size: 2, Start: 0},
-						{Size: 2, Start: 2},
-						{Size: 2, Start: 4},
-					},
-					Profile: "2g.10gb",
-				},
-				{
-					CIProfileID:    2,
-					CIEngProfileID: 0,
-					GIprofileid:    2,
-					Placements: []v1alpha1.Placement{
-						{Size: 4, Start: 0},
-						{Size: 4, Start: 4},
-					},
-					Profile: "3g.20gb",
-				},
-				{
-					CIProfileID:    3,
-					CIEngProfileID: 0,
-					GIprofileid:    3,
-					Placements: []v1alpha1.Placement{
-						{Size: 4, Start: 0},
-					},
-					Profile: "4g.20gb",
-				},
-				{
-					CIProfileID:    4,
-					CIEngProfileID: 0,
-					GIprofileid:    4,
-					Placements: []v1alpha1.Placement{
-						{Size: 8, Start: 0},
-					},
-					Profile: "7g.40gb",
-				},
-				{
-					CIProfileID:    7,
-					CIEngProfileID: 0,
-					GIprofileid:    7,
-					Placements: []v1alpha1.Placement{
-						{Size: 1, Start: 0},
-						{Size: 1, Start: 1},
-						{Size: 1, Start: 2},
-						{Size: 1, Start: 3},
-						{Size: 1, Start: 4},
-						{Size: 1, Start: 5},
-						{Size: 1, Start: 6},
-					},
-					Profile: "1g.5gb+me",
-				},
-				{
-					CIProfileID:    9,
-					CIEngProfileID: 0,
-					GIprofileid:    9,
-					Placements: []v1alpha1.Placement{
-						{Size: 2, Start: 0},
-						{Size: 2, Start: 2},
-						{Size: 2, Start: 4},
-						{Size: 2, Start: 6},
-					},
-					Profile: "1g.10gb",
-				},
-			},
-		},
-		Status: v1alpha1.InstasliceStatus{
-			Processed: true,
-		},
-	}
-}
-
-=======
->>>>>>> 8d3d5571
 func GetVectorAddFinalizerPod() *corev1.Pod {
 	return &corev1.Pod{
 		ObjectMeta: metav1.ObjectMeta{
